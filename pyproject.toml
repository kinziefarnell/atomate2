--- conflicted
+++ resolved
@@ -42,12 +42,8 @@
 mp = ["mp-api>=0.27.5"]
 phonons = ["phonopy>=1.10.8", "seekpath"]
 lobster = ["lobsterpy"]
-<<<<<<< HEAD
-defects = ["pymatgen-analysis-defects>=2022.11.30", "dscribe>=1.2.0"]
+defects = ["dscribe>=1.2.0", "pymatgen-analysis-defects>=2022.11.30"]
 chgnet = ["chgnet==0.1.3"]
-=======
-defects = ["dscribe>=1.2.0", "pymatgen-analysis-defects>=2022.11.30"]
->>>>>>> b792bcc8
 docs = [
     "FireWorks==2.0.3",
     "autodoc_pydantic==1.8.0",
@@ -75,14 +71,9 @@
     "phonopy==2.19.1",
     "pydantic==1.10.7",
     "pymatgen-analysis-defects==2023.5.8",
-<<<<<<< HEAD
-    "lobsterpy==0.2.9",
-    "emmet-core==0.55.0",
-    "chgnet==0.1.3"
-=======
     "pymatgen==2023.5.10",
     "seekpath==2.1.0",
->>>>>>> b792bcc8
+    "chgnet==0.1.3"
 ]
 
 [project.scripts]
