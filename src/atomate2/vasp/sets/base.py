--- conflicted
+++ resolved
@@ -1092,22 +1092,12 @@
 
 
 def _set_kspacing(
-<<<<<<< HEAD
-    incar,
-    incar_settings,
-    user_incar_settings,
-    bandgap,
-    kpoints,
-    from_prev,
-) -> Incar:
-=======
     incar: Incar,
     incar_settings: dict,
     user_incar_settings: dict,
     bandgap: float | None,
     kpoints: Kpoints | None,
-):
->>>>>>> 4e3d156d
+) -> Incar:
     """
     Set KSPACING in an INCAR.
 
